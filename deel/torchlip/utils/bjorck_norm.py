# Copyright IRT Antoine de Saint Exupéry et Université Paul Sabatier Toulouse III - All
# rights reserved. DEEL is a research program operated by IVADO, IRT Saint Exupéry,
# CRIAQ and ANITI - https://www.deel.ai/
# =====================================================================================

from typing import Any, TypeVar

import torch

from .hook_norm import HookNorm
from ..normalizers import DEFAULT_NITER_BJORCK, bjorck_normalization


class BjorckNorm(HookNorm):
    """
    Bjorck Normalization from https://arxiv.org/abs/1811.05381
    """

    n_iterations: int

    def __init__(self, module: torch.nn.Module, name: str, n_iterations: int):
        super().__init__(module, name)
        self.n_iterations = n_iterations

    def compute_weight(self, module: torch.nn.Module, inputs: Any) -> torch.Tensor:
        return bjorck_normalization(self.weight(module), self.n_iterations)

    @staticmethod
    def apply(module: torch.nn.Module, name: str, n_iterations: int) -> "BjorckNorm":
        return BjorckNorm(module, name, n_iterations)


T_module = TypeVar("T_module", bound=torch.nn.Module)


def bjorck_norm(
    module: T_module, name: str = "weight", n_iterations: int = DEFAULT_NITER_BJORCK
) -> T_module:
    r"""
    Applies Bjorck normalization to a parameter in the given module.

    Bjorck normalization ensures that all eigen values of a vectors remain close or
    equal to one during training. If the dimension of the weight tensor is greater than
    2, it is reshaped to 2D for iteration.
    This is implemented via a hook that applies Bjorck normalization before every
    ``forward()`` call.

    .. note::
        It is recommended to use :py:func:`torch.nn.utils.spectral_norm` before
        this hook to greatly reduce the number of iterations required.

    See `Sorting out Lipschitz function approximation
<<<<<<< HEAD
     <https://arxiv.org/abs/1811.05381>`_.
=======
    <https://arxiv.org/abs/1811.05381>`_.
>>>>>>> d84d4c68

    Args:
        module: Containing module.
        name: Name of weight parameter.
        n_iterations: Number of iterations for the normalization.

    Returns:
        The original module with the Bjorck normalization hook.

    Example:

        >>> m = bjorck_norm(nn.Linear(20, 40), name='weight')
        >>> m
        Linear(in_features=20, out_features=40, bias=True)

    See Also:
        :py:func:`deel.torchlip.normalizers.bjorck_normalization`
    """
    BjorckNorm.apply(module, name, n_iterations)
    return module


def remove_bjorck_norm(module: T_module, name: str = "weight") -> T_module:
    r"""
    Removes the Bjorck normalization reparameterization from a module.

    Args:
        module: Containing module.
        name: Name of weight parameter.

    Example:
        >>> m = bjorck_norm(nn.Linear(20, 40))
        >>> remove_bjorck_norm(m)
    """
    for k, hook in module._forward_pre_hooks.items():
        if isinstance(hook, BjorckNorm) and hook.name == name:
            hook.remove(module)
            del module._forward_pre_hooks[k]
            return module

    raise ValueError("bjorck_norm of '{}' not found in {}".format(name, module))<|MERGE_RESOLUTION|>--- conflicted
+++ resolved
@@ -50,11 +50,7 @@
         this hook to greatly reduce the number of iterations required.
 
     See `Sorting out Lipschitz function approximation
-<<<<<<< HEAD
-     <https://arxiv.org/abs/1811.05381>`_.
-=======
     <https://arxiv.org/abs/1811.05381>`_.
->>>>>>> d84d4c68
 
     Args:
         module: Containing module.
